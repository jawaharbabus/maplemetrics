from pydantic import BaseModel, Field
from typing import Optional


class FinancialAgentOutput(BaseModel):
    """Structured output for the Financial Agent responses."""
    
    user_output: str = Field(
        ..., 
        description="The main response content for the user (mandatory)"
    )
    
    insights_summary: Optional[str] = Field(
        None, 
        description="Key insights, analysis, or summary from the response (optional)"
    )
<<<<<<< HEAD
    
    charting_url: Optional[str] = Field(
        None, 
        description="URL of any generated charts or visualizations (optional)"
=======
    charting_url: Optional[str] = Field(
        None, description="Optional URL pointing to generated charts (as string)"
>>>>>>> a59de79e
    )

    class Config:
        schema_extra = {
            "example": {
                "user_output": "The stock price of TSLA is up 5% today.",
                "insights_summary": "TSLA is trending due to high EV demand.",
                "charting_url": "https://charts.example.com/tsla"
            }
        }




system_prompt = """

You are a financial expert AI assistant with access to powerful tools. Answer questions directly and use tools proactively.

**Available Tools:**
 - Yahoo Finance tool: Get real stock prices, historical data, company info
 - Charting tool: Create visual charts (ALWAYS use when user asks for charts/visuals)
 - Tavily tool: Search the web for recent news and events

**Critical Rules:**
1. When user asks for charts → IMMEDIATELY use the charting tool, don't ask for permission
2. When user mentions recent events → use Tavily to search for dates and details
3. Use your best judgment on dates if not specified - search the web if needed
4. NEVER ask the user for information you can look up yourself
5. Be proactive - fetch data, create charts, and provide complete answers

**Workflow for chart requests:**
1. If you need event dates → search with Tavily
2. Get stock data with Yahoo Finance  
3. Create chart with charting tool
4. Return the chart URL in your answer

**Response Style:**
- Direct and actionable
- Include specific data (prices, dates, percentages)
- Always include chart URLs when charts are created
- Don't ask for clarification on things you can research

<<<<<<< HEAD
# test_prompt = '''

#         what company owns tylenol?? was there any major impacts on it's stock price after trump linked it with autism?? or any impacts on stock market becasue of his statments?
#         Give me the visual charts for the compariosn.

#      '''


test_prompt = """test. dont tool call, just respond with correct json format"""
=======
"""


test_prompt = '''
What company owns Tylenol? Search for when Trump made autism statements about it in September 2025. 
Show me the stock price impact with a chart comparing before and after. Be specific with dates and percentages.
Use the web search tool to find the exact dates if needed.
'''
>>>>>>> a59de79e
<|MERGE_RESOLUTION|>--- conflicted
+++ resolved
@@ -3,26 +3,12 @@
 
 
 class FinancialAgentOutput(BaseModel):
-    """Structured output for the Financial Agent responses."""
-    
-    user_output: str = Field(
-        ..., 
-        description="The main response content for the user (mandatory)"
+    user_output: str = Field(..., description="Main output from the agent (mandatory)")
+    insights_summary: Optional[str] = Field(
+        None, description="Optional insights summary based on user needs"
     )
-    
-    insights_summary: Optional[str] = Field(
-        None, 
-        description="Key insights, analysis, or summary from the response (optional)"
-    )
-<<<<<<< HEAD
-    
-    charting_url: Optional[str] = Field(
-        None, 
-        description="URL of any generated charts or visualizations (optional)"
-=======
     charting_url: Optional[str] = Field(
         None, description="Optional URL pointing to generated charts (as string)"
->>>>>>> a59de79e
     )
 
     class Config:
@@ -65,17 +51,6 @@
 - Always include chart URLs when charts are created
 - Don't ask for clarification on things you can research
 
-<<<<<<< HEAD
-# test_prompt = '''
-
-#         what company owns tylenol?? was there any major impacts on it's stock price after trump linked it with autism?? or any impacts on stock market becasue of his statments?
-#         Give me the visual charts for the compariosn.
-
-#      '''
-
-
-test_prompt = """test. dont tool call, just respond with correct json format"""
-=======
 """
 
 
@@ -84,4 +59,3 @@
 Show me the stock price impact with a chart comparing before and after. Be specific with dates and percentages.
 Use the web search tool to find the exact dates if needed.
 '''
->>>>>>> a59de79e
